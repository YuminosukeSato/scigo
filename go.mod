module github.com/YuminosukeSato/scigo

go 1.23.0

toolchain go1.24.4

require (
	github.com/cockroachdb/errors v1.12.0
	github.com/rs/zerolog v1.34.0
	gonum.org/v1/gonum v0.16.0
	gonum.org/v1/plot v0.16.0
)

require (
	codeberg.org/go-fonts/liberation v0.5.0 // indirect
	codeberg.org/go-latex/latex v0.1.0 // indirect
	codeberg.org/go-pdf/fpdf v0.10.0 // indirect
	git.sr.ht/~sbinet/gg v0.6.0 // indirect
	github.com/ajstarks/svgo v0.0.0-20211024235047-1546f124cd8b // indirect
	github.com/campoy/embedmd v1.0.0 // indirect
	github.com/cockroachdb/logtags v0.0.0-20230118201751-21c54148d20b // indirect
	github.com/cockroachdb/redact v1.1.5 // indirect
	github.com/getsentry/sentry-go v0.27.0 // indirect
	github.com/gogo/protobuf v1.3.2 // indirect
	github.com/golang/freetype v0.0.0-20170609003504-e2365dfdc4a0 // indirect
	github.com/kr/pretty v0.3.1 // indirect
	github.com/kr/text v0.2.0 // indirect
	github.com/mattn/go-colorable v0.1.13 // indirect
	github.com/mattn/go-isatty v0.0.19 // indirect
	github.com/pkg/errors v0.9.1 // indirect
	github.com/pmezard/go-difflib v1.0.0 // indirect
	github.com/rogpeppe/go-internal v1.9.0 // indirect
	golang.org/x/image v0.25.0 // indirect
<<<<<<< HEAD
	golang.org/x/sys v0.34.0 // indirect
	golang.org/x/text v0.23.0 // indirect
=======
	golang.org/x/sys v0.31.0 // indirect
	golang.org/x/text v0.27.0 // indirect
>>>>>>> 61f6e965
)<|MERGE_RESOLUTION|>--- conflicted
+++ resolved
@@ -31,11 +31,6 @@
 	github.com/pmezard/go-difflib v1.0.0 // indirect
 	github.com/rogpeppe/go-internal v1.9.0 // indirect
 	golang.org/x/image v0.25.0 // indirect
-<<<<<<< HEAD
 	golang.org/x/sys v0.34.0 // indirect
-	golang.org/x/text v0.23.0 // indirect
-=======
-	golang.org/x/sys v0.31.0 // indirect
 	golang.org/x/text v0.27.0 // indirect
->>>>>>> 61f6e965
 )